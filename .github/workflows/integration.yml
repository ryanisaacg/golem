--- conflicted
+++ resolved
@@ -30,10 +30,7 @@
       run: cargo clippy --target wasm32-unknown-unknown --features web-sys -- -D warnings
     - name: Examples
       run: cargo test --examples
-<<<<<<< HEAD
     - name: std feature
       run: cargo check --features=std
-=======
     - name: Tests
-      run: cargo test
->>>>>>> 60b3edfd
+      run: cargo test