--- conflicted
+++ resolved
@@ -20,8 +20,4 @@
 log = "0.4"
 
 [dev-dependencies]
-<<<<<<< HEAD
-blinds = { version = "0.1.0", features = ["gl"] }
-=======
-blinds = { version = "=0.1.0-alpha10", default-features = false, features = ["gl"] }
->>>>>>> fcfa7c6d
+blinds = { version = "0.1.0", default-features = false, features = ["gl"] }